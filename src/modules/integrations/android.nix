{ pkgs, config, lib, ... }:

let
  cfg = config.android;

  androidEnv = pkgs.callPackage "${pkgs.path}/pkgs/development/mobile/androidenv" {
    inherit config pkgs;
    licenseAccepted = true;
  };

  sdkArgs = {
    cmdLineToolsVersion = cfg.cmdLineTools.version;
    toolsVersion = cfg.tools.version;
    platformToolsVersion = cfg.platformTools.version;
    buildToolsVersions = cfg.buildTools.version;
    includeEmulator = cfg.emulator.enable;
    emulatorVersion = cfg.emulator.version;
    platformVersions = cfg.platforms.version;
    includeSources = cfg.sources.enable;
    includeSystemImages = cfg.systemImages.enable;
    systemImageTypes = cfg.systemImageTypes;
    abiVersions = cfg.abis;
    cmakeVersions = cfg.cmake.version;
    includeNDK = cfg.ndk.enable;
    ndkVersions = cfg.ndk.version;
    useGoogleAPIs = cfg.googleAPIs.enable;
    useGoogleTVAddOns = cfg.googleTVAddOns.enable;
    includeExtras = cfg.extras;
    extraLicenses = cfg.extraLicenses;
  };

  androidComposition = androidEnv.composeAndroidPackages sdkArgs;
  androidEmulator = androidEnv.emulateApp {
    name = "android-sdk-emulator";
    sdkExtraArgs = sdkArgs;
  };

  androidSdk = androidComposition.androidsdk;
  platformTools = androidComposition.platform-tools;
in
{
  options.android = {
    enable = lib.mkEnableOption "tools for Android Development";

    platforms.version = lib.mkOption {
      type = lib.types.listOf lib.types.str;
      default = [ "32" "34" ];
      description = ''
        The Android platform versions to install.
        By default, versions 32 and 34 are installed.
      '';
    };

    systemImageTypes = lib.mkOption {
      type = lib.types.listOf lib.types.str;
      default = [ "google_apis_playstore" ];
      description = ''
        The Android system image types to install.
        By default, the google_apis_playstore system image is installed.
      '';
    };

    abis = lib.mkOption {
      type = lib.types.listOf lib.types.str;
      default = [ "arm64-v8a" "x86_64" ];
      description = ''
        The Android ABIs to install.
        By default, the arm64-v8a and x86_64 ABIs are installed.
      '';
    };

    cmake.version = lib.mkOption {
      type = lib.types.listOf lib.types.str;
      default = [ "3.22.1" ];
      description = ''
        The CMake versions to install for Android.
        By default, version 3.22.1 is installed.
      '';
    };

    cmdLineTools.version = lib.mkOption {
      type = lib.types.str;
      default = if cfg.flutter.enable then "8.0" else "11.0";
      description = ''
        The version of the Android command line tools to install.
        By default, version 11.0 is installed or 8.0 if flutter is enabled.
      '';
    };

    tools.version = lib.mkOption {
      type = lib.types.str;
      default = "26.1.1";
      description = ''
        The version of the Android SDK tools to install.
        By default, version 26.1.1 is installed.
      '';
    };

    platformTools.version = lib.mkOption {
      type = lib.types.str;
      default = if cfg.flutter.enable then "34.0.4" else "34.0.5";
      description = ''
        The version of the Android platform tools to install.
        By default, version 34.0.5 is installed or 34.0.5 if flutter is enabled.
      '';
    };

    buildTools.version = lib.mkOption {
      type = lib.types.listOf lib.types.str;
      default = if cfg.flutter.enable then [ "33.0.2" "30.0.3" ] else [ "34.0.0" ];
      description = ''
        The version of the Android build tools to install.
        By default, version 30.0.3 is installed or [ "33.0.2" "30.0.3" ] if flutter is enabled.
      '';
    };

    emulator.enable = lib.mkOption {
      type = lib.types.bool;
      default = true;
      description = ''
        Whether to include the Android Emulator.
        By default, the emulator is included.
      '';
    };

    emulator.version = lib.mkOption {
      type = lib.types.str;
      default = "34.1.9";
      description = ''
        The version of the Android Emulator to install.
        By default, version 34.1.9 is installed.
      '';
    };

    sources.enable = lib.mkOption {
      type = lib.types.bool;
      default = false;
      description = ''
        Whether to include the Android sources.
        By default, the sources are not included.
      '';
    };

    systemImages.enable = lib.mkOption {
      type = lib.types.bool;
      default = true;
      description = ''
        Whether to include the Android system images.
        By default, the system images are included.
      '';
    };

    ndk.enable = lib.mkOption {
      type = lib.types.bool;
      default = !cfg.flutter.enable;
      description = ''
        Whether to include the Android NDK (Native Development Kit).
        By default, the NDK is included.
      '';
    };

    ndk.version = lib.mkOption {
      type = lib.types.listOf lib.types.str;
      default = [ "26.1.10909125" ];
      description = ''
        The version of the Android NDK (Native Development Kit) to install.
        By default, version 26.1.10909125 is installed.
      '';
    };

    googleAPIs.enable = lib.mkOption {
      type = lib.types.bool;
      default = true;
      description = ''
        Whether to use the Google APIs.
        By default, the Google APIs are used.
      '';
    };

    googleTVAddOns.enable = lib.mkOption {
      type = lib.types.bool;
      default = true;
      description = ''
        Whether to use the Google TV Add-Ons.
        By default, the Google TV Add-Ons are used.
      '';
    };

    extras = lib.mkOption {
      type = lib.types.listOf lib.types.str;
      default = [ "extras;google;gcm" ];
      description = ''
        The Android extras to install.
        By default, the Google Cloud Messaging (GCM) extra is installed.
      '';
    };

    extraLicenses = lib.mkOption {
      type = lib.types.listOf lib.types.str;
      default = [
        "android-sdk-preview-license"
        "android-googletv-license"
        "android-sdk-arm-dbt-license"
        "google-gdk-license"
        "intel-android-extra-license"
        "intel-android-sysimage-license"
        "mips-android-sysimage-license"
      ];
      description = ''
        The additional Android licenses to accept.
        By default, several standard licenses are accepted.
      '';
    };

    android-studio.enable = lib.mkEnableOption "the installation of Android Studio";

    android-studio.package = lib.mkOption {
      type = lib.types.package;
      default = pkgs.android-studio;
      defaultText = "pkgs.android-studio";
      description = ''
        The Android Studio package to use.
        By default, the Android Studio package from nixpkgs is used.
      '';
      example = "pkgs.android-studio";
    };

    flutter.enable = lib.mkOption {
      type = lib.types.bool;
      default = false;
      description = ''
        Whether to include the Flutter tools.
      '';
    };

    flutter.package = lib.mkOption {
      type = lib.types.package;
      default = pkgs.flutter;
      defaultText = "pkgs.flutter";
      description = ''
        The Flutter package to use.
        By default, the Flutter package from nixpkgs is used.
      '';
      example = "pkgs.flutter";
    };

    reactNative.enable = lib.mkOption {
      type = lib.types.bool;
      default = false;
      description = ''
        Whether to include the Flutter tools.
      '';
    };
  };

  config = lib.mkIf cfg.enable {
    packages = [
      androidSdk
      platformTools
      androidEmulator
<<<<<<< HEAD
    ] ++ (lib.optional cfg.flutter.enable pkgs.flutter) ++ (lib.optional cfg.android-studio.enable cfg.android-studio.package);
=======
      cfg.android-studio
    ] ++ (lib.optional cfg.flutter.enable cfg.flutter.package);
>>>>>>> 52b3a67a

    # Nested conditional for flutter
    languages = lib.mkMerge [
      { java.enable = true; }
      (lib.mkIf cfg.flutter.enable {
        dart.enable = true;
        java.jdk.package = pkgs.jdk11;
      })
      (lib.mkIf cfg.reactNative.enable {
        javascript.enable = true;
        javascript.npm.enable = true;
      })
    ];

    env.ANDROID_HOME = "${androidSdk}/libexec/android-sdk";
    env.ANDROID_NDK_ROOT = "${config.env.ANDROID_HOME}/ndk/";

    # override the aapt2 binary that gradle uses with the patched one from the sdk
    env.GRADLE_OPTS = "-Dorg.gradle.project.android.aapt2FromMavenOverride=${androidSdk}/libexec/android-sdk/build-tools/${lib.head cfg.buildTools.version}/aapt2";

    env.FLUTTER_ROOT = if cfg.flutter.enable then cfg.flutter.package else "";
    env.DART_ROOT = if cfg.flutter.enable then "${cfg.flutter.package}/bin/cache/dart-sdk" else "";

    enterShell = ''
      set -e
      export LD_LIBRARY_PATH="$LD_LIBRARY_PATH:${pkgs.lib.makeLibraryPath [pkgs.vulkan-loader pkgs.libGL]}:${config.env.ANDROID_HOME}/build-tools/${lib.head cfg.buildTools.version}/lib64/:${config.env.ANDROID_NDK_ROOT}/${lib.head cfg.ndk.version}/toolchains/llvm/prebuilt/linux-x86_64/lib/:$LD_LIBRARY_PATH"

      export PATH="$PATH:${config.env.ANDROID_HOME}/tools:${config.env.ANDROID_HOME}/tools/bin:${config.env.ANDROID_HOME}/platform-tools"
      cat <<EOF > local.properties
      # This file was automatically generated by nix-shell.
      sdk.dir=$ANDROID_HOME
      ndk.dir=$ANDROID_NDK_ROOT
      EOF

      ANDROID_USER_HOME=$(pwd)/.android
      ANDROID_AVD_HOME=$(pwd)/.android/avd

      export ANDROID_USER_HOME
      export ANDROID_AVD_HOME

      test -e "$ANDROID_USER_HOME" || mkdir -p "$ANDROID_USER_HOME"
      test -e "$ANDROID_AVD_HOME" || mkdir -p "$ANDROID_AVD_HOME"
      set +e
    '';
  };
}<|MERGE_RESOLUTION|>--- conflicted
+++ resolved
@@ -258,12 +258,7 @@
       androidSdk
       platformTools
       androidEmulator
-<<<<<<< HEAD
-    ] ++ (lib.optional cfg.flutter.enable pkgs.flutter) ++ (lib.optional cfg.android-studio.enable cfg.android-studio.package);
-=======
-      cfg.android-studio
-    ] ++ (lib.optional cfg.flutter.enable cfg.flutter.package);
->>>>>>> 52b3a67a
+    ] ++ (lib.optional cfg.flutter.enable cfg.flutter.package) ++ (lib.optional cfg.android-studio.enable cfg.android-studio.package);
 
     # Nested conditional for flutter
     languages = lib.mkMerge [
